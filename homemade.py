"""
Some example classes for people who want to create a homemade bot.

With these classes, bot makers will not have to implement the UCI or XBoard interfaces themselves.
"""

import chess
from chess.engine import PlayResult, Limit
import random
from lib.engine_wrapper import MinimalEngine
from lib.lichess_types import MOVE, HOMEMADE_ARGS_TYPE
import logging
from collections import deque


# Use this logger variable to print messages to the console or log files.
# logger.info("message") will always print "message" to the console or log file.
# logger.debug("message") will only print "message" if verbose logging is enabled.
logger = logging.getLogger(__name__)


class ExampleEngine(MinimalEngine):
    """An example engine that all homemade engines inherit."""


# Bot names and ideas from tom7's excellent eloWorld video


class Sciasa(ExampleEngine):
    def evaluate_board(self, board: chess.Board) -> int:
        """
        Simple evaluation function based on material balance.
        Positive score favors white; negative favors black.
        """
        piece_values = {
            chess.PAWN: 1,
            chess.KNIGHT: 3,
            chess.BISHOP: 3,
            chess.ROOK: 5,
            chess.QUEEN: 9,
        }
        score = 0
        for piece_type in piece_values:
            score += (
                len(board.pieces(piece_type, chess.WHITE))
                * piece_values[piece_type]
            )
            score -= (
                len(board.pieces(piece_type, chess.BLACK))
                * piece_values[piece_type]
            )
        return score

    def search(
        self, board: chess.Board, *args: "HOMEMADE_ARGS_TYPE"
    ) -> "PlayResult":
        """
        Breadth-First Search (BFS) implementation for chess move evaluation.
        """
        # Default depth to 1 if no depth argument is provided
        depth = 2
        if args and isinstance(args[0], int):
            depth = args[0]

        # BFS queue: (board, depth, move leading to this state)
        queue = deque(
            [(board.copy(), 0, None)]
        )  # (current board, current depth, leading move)
        best_move = None
        best_evaluation = (
            float('-inf') if board.turn else float('inf')
        )  # Maximize for white, minimize for black

        while queue:
            current_board, current_depth, leading_move = queue.popleft()

            # Stop exploring beyond the target depth
            if current_depth >= depth:
                # Evaluate the current position
                evaluation = self.evaluate_board(current_board)

                # Update the best move based on evaluation
                if board.turn:  # Maximizing for white
                    if evaluation > best_evaluation:
                        best_evaluation = evaluation
                        best_move = leading_move
                else:  # Minimizing for black
                    if evaluation < best_evaluation:
                        best_evaluation = evaluation
                        best_move = leading_move
                continue

            # Add all legal moves to the queue
            for move in current_board.legal_moves:
                current_board.push(move)
                queue.append((current_board.copy(), current_depth + 1, move))
                current_board.pop()

        return PlayResult(best_move, None)


class RandomMove(ExampleEngine):
    """Get a random move."""

<<<<<<< HEAD
    def search(
        self, board: chess.Board, *args: HOMEMADE_ARGS_TYPE
    ) -> PlayResult:
=======
    def search(self, board: chess.Board, *args: HOMEMADE_ARGS_TYPE) -> PlayResult:  # noqa: ARG002
>>>>>>> d7f13fbc
        """Choose a random move."""
        return PlayResult(random.choice(list(board.legal_moves)), None)


class Alphabetical(ExampleEngine):
    """Get the first move when sorted by san representation."""

<<<<<<< HEAD
    def search(
        self, board: chess.Board, *args: HOMEMADE_ARGS_TYPE
    ) -> PlayResult:
=======
    def search(self, board: chess.Board, *args: HOMEMADE_ARGS_TYPE) -> PlayResult:  # noqa: ARG002
>>>>>>> d7f13fbc
        """Choose the first move alphabetically."""
        moves = list(board.legal_moves)
        moves.sort(key=board.san)
        return PlayResult(moves[0], None)


class FirstMove(ExampleEngine):
    """Get the first move when sorted by uci representation."""

<<<<<<< HEAD
    def search(
        self, board: chess.Board, *args: HOMEMADE_ARGS_TYPE
    ) -> PlayResult:
=======
    def search(self, board: chess.Board, *args: HOMEMADE_ARGS_TYPE) -> PlayResult:  # noqa: ARG002
>>>>>>> d7f13fbc
        """Choose the first move alphabetically in uci representation."""
        moves = list(board.legal_moves)
        moves.sort(key=str)
        return PlayResult(moves[0], None)


class ComboEngine(ExampleEngine):
    """
    Get a move using multiple different methods.

    This engine demonstrates how one can use `time_limit`, `draw_offered`, and `root_moves`.
    """

<<<<<<< HEAD
    def search(
        self,
        board: chess.Board,
        time_limit: Limit,
        ponder: bool,
        draw_offered: bool,
        root_moves: MOVE,
    ) -> PlayResult:
=======
    def search(self,
               board: chess.Board,
               time_limit: Limit,
               ponder: bool,  # noqa: ARG002
               draw_offered: bool,
               root_moves: MOVE) -> PlayResult:
>>>>>>> d7f13fbc
        """
        Choose a move using multiple different methods.

        :param board: The current position.
        :param time_limit: Conditions for how long the engine can search (e.g. we have 10 seconds and search up to depth 10).
        :param ponder: Whether the engine can ponder after playing a move.
        :param draw_offered: Whether the bot was offered a draw.
        :param root_moves: If it is a list, the engine should only play a move that is in `root_moves`.
        :return: The move to play.
        """
        if isinstance(time_limit.time, int):
            my_time = time_limit.time
            my_inc = 0
        elif board.turn == chess.WHITE:
            my_time = (
                time_limit.white_clock
                if isinstance(time_limit.white_clock, int)
                else 0
            )
            my_inc = (
                time_limit.white_inc
                if isinstance(time_limit.white_inc, int)
                else 0
            )
        else:
            my_time = (
                time_limit.black_clock
                if isinstance(time_limit.black_clock, int)
                else 0
            )
            my_inc = (
                time_limit.black_inc
                if isinstance(time_limit.black_inc, int)
                else 0
            )

        possible_moves = (
            root_moves
            if isinstance(root_moves, list)
            else list(board.legal_moves)
        )

        if my_time / 60 + my_inc > 10:
            # Choose a random move.
            move = random.choice(possible_moves)
        else:
            # Choose the first move alphabetically in uci representation.
            possible_moves.sort(key=str)
            move = possible_moves[0]
        return PlayResult(move, None, draw_offered=draw_offered)<|MERGE_RESOLUTION|>--- conflicted
+++ resolved
@@ -102,13 +102,9 @@
 class RandomMove(ExampleEngine):
     """Get a random move."""
 
-<<<<<<< HEAD
     def search(
         self, board: chess.Board, *args: HOMEMADE_ARGS_TYPE
     ) -> PlayResult:
-=======
-    def search(self, board: chess.Board, *args: HOMEMADE_ARGS_TYPE) -> PlayResult:  # noqa: ARG002
->>>>>>> d7f13fbc
         """Choose a random move."""
         return PlayResult(random.choice(list(board.legal_moves)), None)
 
@@ -116,13 +112,9 @@
 class Alphabetical(ExampleEngine):
     """Get the first move when sorted by san representation."""
 
-<<<<<<< HEAD
     def search(
         self, board: chess.Board, *args: HOMEMADE_ARGS_TYPE
     ) -> PlayResult:
-=======
-    def search(self, board: chess.Board, *args: HOMEMADE_ARGS_TYPE) -> PlayResult:  # noqa: ARG002
->>>>>>> d7f13fbc
         """Choose the first move alphabetically."""
         moves = list(board.legal_moves)
         moves.sort(key=board.san)
@@ -132,13 +124,9 @@
 class FirstMove(ExampleEngine):
     """Get the first move when sorted by uci representation."""
 
-<<<<<<< HEAD
     def search(
         self, board: chess.Board, *args: HOMEMADE_ARGS_TYPE
     ) -> PlayResult:
-=======
-    def search(self, board: chess.Board, *args: HOMEMADE_ARGS_TYPE) -> PlayResult:  # noqa: ARG002
->>>>>>> d7f13fbc
         """Choose the first move alphabetically in uci representation."""
         moves = list(board.legal_moves)
         moves.sort(key=str)
@@ -152,7 +140,6 @@
     This engine demonstrates how one can use `time_limit`, `draw_offered`, and `root_moves`.
     """
 
-<<<<<<< HEAD
     def search(
         self,
         board: chess.Board,
@@ -161,14 +148,6 @@
         draw_offered: bool,
         root_moves: MOVE,
     ) -> PlayResult:
-=======
-    def search(self,
-               board: chess.Board,
-               time_limit: Limit,
-               ponder: bool,  # noqa: ARG002
-               draw_offered: bool,
-               root_moves: MOVE) -> PlayResult:
->>>>>>> d7f13fbc
         """
         Choose a move using multiple different methods.
 
